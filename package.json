{
  "name": "plugins-workspace",
  "private": true,
  "license": "MIT or APACHE-2.0",
  "type": "module",
  "scripts": {
    "build": "pnpm run -r --parallel --filter !plugins-workspace --filter !\"./plugins/*/examples/**\" --filter !\"./examples/*\" build",
    "lint": "eslint .",
    "format": "prettier --write \"./**/*.{cjs,mjs,js,jsx,mts,ts,tsx,html,css,json}\" --ignore-path .prettierignore",
    "format-check": "prettier --check \"./**/*.{cjs,mjs,js,jsx,mts,ts,tsx,html,css,json}\" --ignore-path .prettierignore"
  },
  "devDependencies": {
    "@rollup/plugin-node-resolve": "15.2.3",
    "@rollup/plugin-terser": "0.4.4",
    "@rollup/plugin-typescript": "11.1.5",
<<<<<<< HEAD
    "@typescript-eslint/eslint-plugin": "6.9.1",
    "@typescript-eslint/parser": "6.9.1",
    "covector": "^0.10.2",
    "eslint": "8.53.0",
    "eslint-config-prettier": "9.0.0",
    "eslint-config-standard-with-typescript": "39.1.1",
    "eslint-plugin-import": "2.29.0",
    "eslint-plugin-n": "16.2.0",
    "eslint-plugin-promise": "6.1.1",
    "eslint-plugin-security": "1.7.1",
    "prettier": "3.0.3",
    "rollup": "4.3.0",
    "typescript": "5.2.2"
=======
    "@typescript-eslint/eslint-plugin": "6.12.0",
    "@typescript-eslint/parser": "6.12.0",
    "eslint": "8.54.0",
    "eslint-config-prettier": "9.0.0",
    "eslint-config-standard-with-typescript": "40.0.0",
    "eslint-plugin-import": "2.29.0",
    "eslint-plugin-n": "16.3.1",
    "eslint-plugin-promise": "6.1.1",
    "eslint-plugin-security": "1.7.1",
    "prettier": "3.1.0",
    "rollup": "4.5.1",
    "typescript": "5.3.2"
>>>>>>> 8c9ff2a2
  },
  "resolutions": {
    "semver": ">=7.5.2",
    "optionator": ">=0.9.3"
  },
  "engines": {
    "pnpm": ">=7.33.1"
  },
  "pnpm": {
    "auditConfig": {
      "ignoreCves": [
        "CVE-2023-46115"
      ]
    }
  }
}<|MERGE_RESOLUTION|>--- conflicted
+++ resolved
@@ -13,23 +13,9 @@
     "@rollup/plugin-node-resolve": "15.2.3",
     "@rollup/plugin-terser": "0.4.4",
     "@rollup/plugin-typescript": "11.1.5",
-<<<<<<< HEAD
-    "@typescript-eslint/eslint-plugin": "6.9.1",
-    "@typescript-eslint/parser": "6.9.1",
-    "covector": "^0.10.2",
-    "eslint": "8.53.0",
-    "eslint-config-prettier": "9.0.0",
-    "eslint-config-standard-with-typescript": "39.1.1",
-    "eslint-plugin-import": "2.29.0",
-    "eslint-plugin-n": "16.2.0",
-    "eslint-plugin-promise": "6.1.1",
-    "eslint-plugin-security": "1.7.1",
-    "prettier": "3.0.3",
-    "rollup": "4.3.0",
-    "typescript": "5.2.2"
-=======
     "@typescript-eslint/eslint-plugin": "6.12.0",
     "@typescript-eslint/parser": "6.12.0",
+    "covector": "^0.10.2",
     "eslint": "8.54.0",
     "eslint-config-prettier": "9.0.0",
     "eslint-config-standard-with-typescript": "40.0.0",
@@ -40,7 +26,6 @@
     "prettier": "3.1.0",
     "rollup": "4.5.1",
     "typescript": "5.3.2"
->>>>>>> 8c9ff2a2
   },
   "resolutions": {
     "semver": ">=7.5.2",
